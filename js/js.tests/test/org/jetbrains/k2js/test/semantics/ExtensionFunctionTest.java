/*
 * Copyright 2010-2012 JetBrains s.r.o.
 *
 * Licensed under the Apache License, Version 2.0 (the "License");
 * you may not use this file except in compliance with the License.
 * You may obtain a copy of the License at
 *
 * http://www.apache.org/licenses/LICENSE-2.0
 *
 * Unless required by applicable law or agreed to in writing, software
 * distributed under the License is distributed on an "AS IS" BASIS,
 * WITHOUT WARRANTIES OR CONDITIONS OF ANY KIND, either express or implied.
 * See the License for the specific language governing permissions and
 * limitations under the License.
 */

package org.jetbrains.k2js.test.semantics;

import org.jetbrains.k2js.test.SingleFileTranslationTest;

/**
 * @author Pavel Talanov
 */
public final class ExtensionFunctionTest extends SingleFileTranslationTest {

    public ExtensionFunctionTest() {
        super("extensionFunction/");
    }

    public void testIntExtension() throws Exception {
        fooBoxTest();
    }

    public void testExtensionWithImplicitReceiver() throws Exception {
        fooBoxTest();
    }

    public void testExtensionFunctionOnExpression() throws Exception {
        fooBoxTest();
    }

    public void testExtensionUsedInsideClass() throws Exception {
        fooBoxTest();
    }

    public void testVirtualExtension() throws Exception {
        fooBoxTest();
    }

    public void testVirtualExtensionOverride() throws Exception {
        fooBoxTest();
    }

    public void testExtensionLiteralPassedToFunction() throws Exception {
        fooBoxTest();
    }

    public void testExtensionInsideFunctionLiteral() throws Exception {
        fooBoxTest();
    }

    public void testGenericExtension() throws Exception {
        checkFooBoxIsOk("generic.kt");
    }

    public void testExtensionFunctionCalledFromExtensionFunction() throws Exception {
        fooBoxTest();
    }

<<<<<<< HEAD
    public void testExtensionOnClassWithExplicitAndImplicitReceiver() throws Exception {
        fooBoxTest();
    }

    public void testExtensionPropertyOnClassWithExplicitAndImplicitReceiver() throws Exception {
=======
    public void testExtensionFunctionCalledFromFor() throws Exception {
>>>>>>> 77320e07
        fooBoxTest();
    }
}<|MERGE_RESOLUTION|>--- conflicted
+++ resolved
@@ -67,15 +67,15 @@
         fooBoxTest();
     }
 
-<<<<<<< HEAD
     public void testExtensionOnClassWithExplicitAndImplicitReceiver() throws Exception {
         fooBoxTest();
     }
 
     public void testExtensionPropertyOnClassWithExplicitAndImplicitReceiver() throws Exception {
-=======
+        fooBoxTest();
+    }
+    
     public void testExtensionFunctionCalledFromFor() throws Exception {
->>>>>>> 77320e07
         fooBoxTest();
     }
 }